#  Copyright (c) ZenML GmbH 2022. All Rights Reserved.
#
#  Licensed under the Apache License, Version 2.0 (the "License");
#  you may not use this file except in compliance with the License.
#  You may obtain a copy of the License at:
#
#       https://www.apache.org/licenses/LICENSE-2.0
#
#  Unless required by applicable law or agreed to in writing, software
#  distributed under the License is distributed on an "AS IS" BASIS,
#  WITHOUT WARRANTIES OR CONDITIONS OF ANY KIND, either express
#  or implied. See the License for the specific language governing
#  permissions and limitations under the License.
"""SQL Model Implementations for Pipelines and Pipeline Runs."""

from datetime import datetime
from typing import TYPE_CHECKING, List, Optional
from uuid import UUID

from sqlalchemy import TEXT, Column
from sqlmodel import Field, Relationship

from zenml.config.pipeline_configurations import PipelineSpec
<<<<<<< HEAD
from zenml.enums import ArtifactType, ExecutionStatus
from zenml.models import PipelineModel, PipelineRunModel
from zenml.models.pipeline_models import ArtifactModel, StepRunModel
from zenml.zen_stores.schemas.component_schemas import StackComponentSchema
=======
from zenml.models.pipeline_models import PipelineResponseModel
from zenml.zen_stores.schemas.base_schemas import NamedSchema
>>>>>>> b391528c
from zenml.zen_stores.schemas.project_schemas import ProjectSchema
from zenml.zen_stores.schemas.schema_utils import build_foreign_key_field
from zenml.zen_stores.schemas.user_schemas import UserSchema

if TYPE_CHECKING:
    from zenml.models import PipelineUpdateModel
    from zenml.zen_stores.schemas.pipeline_run_schemas import PipelineRunSchema


class PipelineSchema(NamedSchema, table=True):
    """SQL Model for pipelines."""

<<<<<<< HEAD
    id: UUID = Field(primary_key=True)
    name: str
=======
    docstring: Optional[str] = Field(sa_column=Column(TEXT, nullable=True))
    spec: str = Field(sa_column=Column(TEXT, nullable=False))

    __tablename__ = "pipeline"
>>>>>>> b391528c

    project_id: UUID = build_foreign_key_field(
        source=__tablename__,
        target=ProjectSchema.__tablename__,
        source_column="project_id",
        target_column="id",
        ondelete="CASCADE",
        nullable=False,
    )
    project: "ProjectSchema" = Relationship(back_populates="pipelines")

    user_id: Optional[UUID] = build_foreign_key_field(
        source=__tablename__,
        target=UserSchema.__tablename__,
        source_column="user_id",
        target_column="id",
        ondelete="SET NULL",
        nullable=True,
    )

    user: "UserSchema" = Relationship(back_populates="pipelines")

    runs: List["PipelineRunSchema"] = Relationship(
        back_populates="pipeline",
        sa_relationship_kwargs={"order_by": "asc(PipelineRunSchema.created)"},
    )

<<<<<<< HEAD
    @classmethod
    def from_create_model(cls, pipeline: PipelineModel) -> "PipelineSchema":
        """Create a `PipelineSchema` from a `PipelineModel`.

        Args:
            pipeline: The `PipelineModel` to create the schema from.

        Returns:
            The created `PipelineSchema`.
        """
        return cls(
            id=pipeline.id,
            name=pipeline.name,
            project_id=pipeline.project,
            user_id=pipeline.user,
            docstring=pipeline.docstring,
            spec=pipeline.spec.json(sort_keys=True),
        )

    def from_update_model(self, model: PipelineModel) -> "PipelineSchema":
        """Update a `PipelineSchema` from a PipelineModel.

        Args:
            model: The `PipelineModel` to update the schema from.

        Returns:
            The updated `PipelineSchema`.
        """
        self.name = model.name
        self.updated = datetime.now()
        self.docstring = model.docstring
        self.spec = model.spec.json(sort_keys=True)
        return self

    def to_model(self) -> "PipelineModel":
        """Convert a `PipelineSchema` to a `PipelineModel`.

        Returns:
            The created PipelineModel.
        """
        return PipelineModel(
            id=self.id,
            name=self.name,
            project=self.project_id,
            user=self.user_id,
            docstring=self.docstring,
            spec=PipelineSpec.parse_raw(self.spec),
            created=self.created,
            updated=self.updated,
        )


class PipelineRunSchema(SQLModel, table=True):
    """SQL Model for pipeline runs."""

    __tablename__ = "pipeline_run"

    id: UUID = Field(primary_key=True)
    name: str

    project_id: UUID = build_foreign_key_field(
        source=__tablename__,
        target=ProjectSchema.__tablename__,
        source_column="project_id",
        target_column="id",
        ondelete="CASCADE",
        nullable=False,
    )
    project: "ProjectSchema" = Relationship(back_populates="runs")

    user_id: Optional[UUID] = build_foreign_key_field(
        source=__tablename__,
        target=UserSchema.__tablename__,
        source_column="user_id",
        target_column="id",
        ondelete="SET NULL",
        nullable=True,
    )
    user: "UserSchema" = Relationship(back_populates="runs")

    stack_id: Optional[UUID] = build_foreign_key_field(
        source=__tablename__,
        target=StackSchema.__tablename__,
        source_column="stack_id",
        target_column="id",
        ondelete="SET NULL",
        nullable=True,
    )
    stack: "StackSchema" = Relationship(back_populates="runs")

    pipeline_id: Optional[UUID] = build_foreign_key_field(
        source=__tablename__,
        target=PipelineSchema.__tablename__,
        source_column="pipeline_id",
        target_column="id",
        ondelete="SET NULL",
        nullable=True,
    )
    pipeline: PipelineSchema = Relationship(back_populates="runs")

    orchestrator_run_id: Optional[str] = Field(nullable=True)

    enable_cache: Optional[bool] = Field(nullable=True)
    start_time: Optional[datetime] = Field(nullable=True)
    end_time: Optional[datetime] = Field(nullable=True)
    status: ExecutionStatus
    pipeline_configuration: str = Field(sa_column=Column(TEXT, nullable=False))
    num_steps: Optional[int]
    zenml_version: str
    git_sha: Optional[str] = Field(nullable=True)

    created: datetime = Field(default_factory=datetime.now)
    updated: datetime = Field(default_factory=datetime.now)

    @classmethod
    def from_create_model(
        cls,
        run: PipelineRunModel,
        pipeline: Optional[PipelineSchema] = None,
    ) -> "PipelineRunSchema":
        """Create a `PipelineRunSchema` from a `PipelineRunModel`.

        Args:
            run: The `PipelineRunModel` to create the schema from.
            pipeline: The `PipelineSchema` to link to the run.

        Returns:
            The created `PipelineRunSchema`.
        """
        return cls(
            id=run.id,
            name=run.name,
            orchestrator_run_id=run.orchestrator_run_id,
            stack_id=run.stack_id,
            project_id=run.project,
            user_id=run.user,
            pipeline_id=run.pipeline_id,
            enable_cache=run.enable_cache,
            start_time=run.start_time,
            end_time=run.end_time,
            status=run.status,
            pipeline_configuration=json.dumps(run.pipeline_configuration),
            num_steps=run.num_steps,
            git_sha=run.git_sha,
            zenml_version=run.zenml_version,
            pipeline=pipeline,
        )

    def from_update_model(self, model: PipelineRunModel) -> "PipelineRunSchema":
        """Update a `PipelineRunSchema` from a `PipelineRunModel`.

        Args:
            model: The `PipelineRunModel` to update the schema from.

        Returns:
            The updated `PipelineRunSchema`.
        """
        self.status = model.status
        self.end_time = model.end_time
        self.updated = datetime.now()
        return self

    def to_model(self) -> PipelineRunModel:
        """Convert a `PipelineRunSchema` to a `PipelineRunModel`.

        Returns:
            The created `PipelineRunModel`.
        """
        return PipelineRunModel(
            id=self.id,
            name=self.name,
            orchestrator_run_id=self.orchestrator_run_id,
            stack_id=self.stack_id,
            project=self.project_id,
            user=self.user_id,
            pipeline_id=self.pipeline_id,
            enable_cache=self.enable_cache,
            start_time=self.start_time,
            end_time=self.end_time,
            status=self.status,
            pipeline_configuration=json.loads(self.pipeline_configuration),
            num_steps=self.num_steps,
            git_sha=self.git_sha,
            zenml_version=self.zenml_version,
            created=self.created,
            updated=self.updated,
        )


class StepRunSchema(SQLModel, table=True):
    """SQL Model for steps of pipeline runs."""

    __tablename__ = "step_run"

    id: UUID = Field(primary_key=True)
    name: str

    pipeline_run_id: UUID = build_foreign_key_field(
        source=__tablename__,
        target=PipelineRunSchema.__tablename__,
        source_column="pipeline_run_id",
        target_column="id",
        ondelete="CASCADE",
        nullable=False,
    )

    enable_cache: Optional[bool] = Field(nullable=True)
    code_hash: Optional[str] = Field(nullable=True)
    cache_key: Optional[str] = Field(nullable=True)
    start_time: Optional[datetime] = Field(nullable=True)
    end_time: Optional[datetime] = Field(nullable=True)
    status: ExecutionStatus
    entrypoint_name: str
    parameters: str = Field(sa_column=Column(TEXT, nullable=False))
    step_configuration: str = Field(sa_column=Column(TEXT, nullable=False))
    caching_parameters: Optional[str] = Field(
        sa_column=Column(TEXT, nullable=True)
    )
    docstring: Optional[str] = Field(sa_column=Column(TEXT, nullable=True))
    num_outputs: Optional[int]

    created: datetime = Field(default_factory=datetime.now)
    updated: datetime = Field(default_factory=datetime.now)

    @classmethod
    def from_create_model(cls, model: StepRunModel) -> "StepRunSchema":
        """Create a `StepRunSchema` from a `StepRunModel`.

        Args:
            model: The `StepRunModel` to create the schema from.

        Returns:
            The created `StepRunSchema`.

        """
        return cls(
            id=model.id,
            name=model.name,
            pipeline_run_id=model.pipeline_run_id,
            enable_cache=model.enable_cache,
            code_hash=model.code_hash,
            cache_key=model.cache_key,
            start_time=model.start_time,
            end_time=model.end_time,
            status=model.status,
            entrypoint_name=model.entrypoint_name,
            parameters=json.dumps(model.parameters),
            step_configuration=json.dumps(model.step_configuration),
            caching_parameters=json.dumps(model.caching_parameters),
            docstring=model.docstring,
            num_outputs=model.num_outputs,
        )

    def from_update_model(self, model: StepRunModel) -> "StepRunSchema":
        """Update a `StepRunSchema` from a `StepRunModel`.

        Args:
            model: The `StepRunModel` to update the schema from.

        Returns:
            The updated `StepRunSchema`.
        """
        self.status = model.status
        self.end_time = model.end_time
        self.updated = datetime.now()
        return self

    def to_model(
        self,
        parent_step_ids: List[UUID],
        input_artifacts: Dict[str, UUID],
        output_artifacts: Dict[str, UUID],
    ) -> StepRunModel:
        """Convert a `StepRunSchema` to a `StepRunModel`.

        Args:
            parent_step_ids: The parent step ids to link to the step.
            input_artifacts: The input artifacts to link to the step.
            output_artifacts: The output artifacts to link to the step.
=======
    def to_model(
        self,
        _block_recursion: bool = False,
        last_x_runs: int = 3,
    ) -> "PipelineResponseModel":
        """Convert a `PipelineSchema` to a `PipelineModel`.

        Args:
            _block_recursion: Don't recursively fill attributes
            last_x_runs: How many runs to use for the execution status
>>>>>>> b391528c

        Returns:
            The created PipelineModel.
        """
<<<<<<< HEAD
        if self.caching_parameters:
            caching_parameters = json.loads(self.caching_parameters)
        else:
            caching_parameters = {}

        return StepRunModel(
            id=self.id,
            name=self.name,
            pipeline_run_id=self.pipeline_run_id,
            parent_step_ids=parent_step_ids,
            input_artifacts=input_artifacts,
            output_artifacts=output_artifacts,
            enable_cache=self.enable_cache,
            code_hash=self.code_hash,
            cache_key=self.cache_key,
            start_time=self.start_time,
            end_time=self.end_time,
            status=self.status,
            entrypoint_name=self.entrypoint_name,
            parameters=json.loads(self.parameters),
            step_configuration=json.loads(self.step_configuration),
            caching_parameters=caching_parameters,
            docstring=self.docstring,
            num_outputs=self.num_outputs,
            created=self.created,
            updated=self.updated,
        )


class StepRunParentsSchema(SQLModel, table=True):
    """SQL Model that defines the order of steps."""

    __tablename__ = "step_run_parents"

    parent_id: UUID = build_foreign_key_field(
        source=__tablename__,
        target=StepRunSchema.__tablename__,
        source_column="parent_id",
        target_column="id",
        ondelete="CASCADE",
        nullable=False,
        primary_key=True,
    )
    child_id: UUID = build_foreign_key_field(
        source=__tablename__,
        target=StepRunSchema.__tablename__,
        source_column="child_id",
        target_column="id",
        ondelete="CASCADE",
        nullable=False,
        primary_key=True,
    )


class ArtifactSchema(SQLModel, table=True):
    """SQL Model for artifacts of steps."""

    __tablename__ = "artifact"

    id: UUID = Field(primary_key=True)
    name: str  # Name of the output in the parent step

    artifact_store_id: Optional[UUID] = build_foreign_key_field(
        source=__tablename__,
        target=StackComponentSchema.__tablename__,
        source_column="artifact_store_id",
        target_column="id",
        ondelete="SET NULL",
        nullable=True,
    )
    artifact_store: "StackComponentSchema" = Relationship(
        back_populates="artifacts"
    )

    type: ArtifactType
    uri: str
    materializer: str
    data_type: str

    created: datetime = Field(default_factory=datetime.now)
    updated: datetime = Field(default_factory=datetime.now)

    @classmethod
    def from_create_model(cls, model: ArtifactModel) -> "ArtifactSchema":
        """Create an `ArtifactSchema` from an `ArtifactModel`.

        Args:
            model: The `ArtifactModel` to create the schema from.

        Returns:
            The created `ArtifactSchema`.
        """
        return cls(
            id=model.id,
            name=model.name,
            artifact_store_id=model.artifact_store_id,
            type=model.type,
            uri=model.uri,
            materializer=model.materializer,
            data_type=model.data_type,
        )

    def to_model(self) -> ArtifactModel:
        """Convert an `ArtifactSchema` to an `ArtifactModel`.
=======
        x_runs = self.runs[:last_x_runs]
        status_last_x_runs = []
        for run in x_runs:
            status_last_x_runs.append(run.status)
        if _block_recursion:
            return PipelineResponseModel(
                id=self.id,
                name=self.name,
                project=self.project.to_model(),
                user=self.user.to_model(),
                docstring=self.docstring,
                spec=PipelineSpec.parse_raw(self.spec),
                created=self.created,
                updated=self.updated,
                status=status_last_x_runs,
            )
        else:
            return PipelineResponseModel(
                id=self.id,
                name=self.name,
                project=self.project.to_model(),
                user=self.user.to_model(),
                runs=[r.to_model(True) for r in self.runs],
                docstring=self.docstring,
                spec=PipelineSpec.parse_raw(self.spec),
                created=self.created,
                updated=self.updated,
                status=status_last_x_runs,
            )

    def update(
        self, pipeline_update: "PipelineUpdateModel"
    ) -> "PipelineSchema":
        """Update a `PipelineSchema` with a `PipelineUpdateModel`.

        Args:
            pipeline_update: The update model.
>>>>>>> b391528c

        Returns:
            The updated `PipelineSchema`.
        """
<<<<<<< HEAD
        return ArtifactModel(
            id=self.id,
            name=self.name,
            artifact_store_id=self.artifact_store_id,
            type=self.type,
            uri=self.uri,
            materializer=self.materializer,
            data_type=self.data_type,
            created=self.created,
            updated=self.updated,
        )
=======
        if pipeline_update.name:
            self.name = pipeline_update.name
>>>>>>> b391528c

        if pipeline_update.docstring:
            self.docstring = pipeline_update.docstring

        if pipeline_update.spec:
            self.spec = pipeline_update.spec.json(sort_keys=True)

<<<<<<< HEAD
    __tablename__ = "step_run_input_artifact"

    step_run_id: UUID = build_foreign_key_field(
        source=__tablename__,
        target=StepRunSchema.__tablename__,
        source_column="step_run_id",
        target_column="id",
        ondelete="CASCADE",
        nullable=False,
        primary_key=True,
    )
    artifact_id: UUID = build_foreign_key_field(
        source=__tablename__,
        target=ArtifactSchema.__tablename__,
        source_column="artifact_id",
        target_column="id",
        ondelete="CASCADE",
        nullable=False,
        primary_key=True,
    )
    name: str


class StepRunOutputArtifactSchema(SQLModel, table=True):
    """SQL Model that defines which artifacts are outputs of which step."""

    __tablename__ = "step_run_output_artifact"

    step_run_id: UUID = build_foreign_key_field(
        source=__tablename__,
        target=StepRunSchema.__tablename__,
        source_column="step_run_id",
        target_column="id",
        ondelete="CASCADE",
        nullable=False,
        primary_key=True,
    )
    artifact_id: UUID = build_foreign_key_field(
        source=__tablename__,
        target=ArtifactSchema.__tablename__,
        source_column="artifact_id",
        target_column="id",
        ondelete="CASCADE",
        nullable=False,
        primary_key=True,
    )
    name: str
=======
        self.updated = datetime.now()
        return self
>>>>>>> b391528c
<|MERGE_RESOLUTION|>--- conflicted
+++ resolved
@@ -21,15 +21,8 @@
 from sqlmodel import Field, Relationship
 
 from zenml.config.pipeline_configurations import PipelineSpec
-<<<<<<< HEAD
-from zenml.enums import ArtifactType, ExecutionStatus
-from zenml.models import PipelineModel, PipelineRunModel
-from zenml.models.pipeline_models import ArtifactModel, StepRunModel
-from zenml.zen_stores.schemas.component_schemas import StackComponentSchema
-=======
 from zenml.models.pipeline_models import PipelineResponseModel
 from zenml.zen_stores.schemas.base_schemas import NamedSchema
->>>>>>> b391528c
 from zenml.zen_stores.schemas.project_schemas import ProjectSchema
 from zenml.zen_stores.schemas.schema_utils import build_foreign_key_field
 from zenml.zen_stores.schemas.user_schemas import UserSchema
@@ -42,15 +35,10 @@
 class PipelineSchema(NamedSchema, table=True):
     """SQL Model for pipelines."""
 
-<<<<<<< HEAD
-    id: UUID = Field(primary_key=True)
-    name: str
-=======
+    __tablename__ = "pipeline"
+
     docstring: Optional[str] = Field(sa_column=Column(TEXT, nullable=True))
     spec: str = Field(sa_column=Column(TEXT, nullable=False))
-
-    __tablename__ = "pipeline"
->>>>>>> b391528c
 
     project_id: UUID = build_foreign_key_field(
         source=__tablename__,
@@ -78,287 +66,6 @@
         sa_relationship_kwargs={"order_by": "asc(PipelineRunSchema.created)"},
     )
 
-<<<<<<< HEAD
-    @classmethod
-    def from_create_model(cls, pipeline: PipelineModel) -> "PipelineSchema":
-        """Create a `PipelineSchema` from a `PipelineModel`.
-
-        Args:
-            pipeline: The `PipelineModel` to create the schema from.
-
-        Returns:
-            The created `PipelineSchema`.
-        """
-        return cls(
-            id=pipeline.id,
-            name=pipeline.name,
-            project_id=pipeline.project,
-            user_id=pipeline.user,
-            docstring=pipeline.docstring,
-            spec=pipeline.spec.json(sort_keys=True),
-        )
-
-    def from_update_model(self, model: PipelineModel) -> "PipelineSchema":
-        """Update a `PipelineSchema` from a PipelineModel.
-
-        Args:
-            model: The `PipelineModel` to update the schema from.
-
-        Returns:
-            The updated `PipelineSchema`.
-        """
-        self.name = model.name
-        self.updated = datetime.now()
-        self.docstring = model.docstring
-        self.spec = model.spec.json(sort_keys=True)
-        return self
-
-    def to_model(self) -> "PipelineModel":
-        """Convert a `PipelineSchema` to a `PipelineModel`.
-
-        Returns:
-            The created PipelineModel.
-        """
-        return PipelineModel(
-            id=self.id,
-            name=self.name,
-            project=self.project_id,
-            user=self.user_id,
-            docstring=self.docstring,
-            spec=PipelineSpec.parse_raw(self.spec),
-            created=self.created,
-            updated=self.updated,
-        )
-
-
-class PipelineRunSchema(SQLModel, table=True):
-    """SQL Model for pipeline runs."""
-
-    __tablename__ = "pipeline_run"
-
-    id: UUID = Field(primary_key=True)
-    name: str
-
-    project_id: UUID = build_foreign_key_field(
-        source=__tablename__,
-        target=ProjectSchema.__tablename__,
-        source_column="project_id",
-        target_column="id",
-        ondelete="CASCADE",
-        nullable=False,
-    )
-    project: "ProjectSchema" = Relationship(back_populates="runs")
-
-    user_id: Optional[UUID] = build_foreign_key_field(
-        source=__tablename__,
-        target=UserSchema.__tablename__,
-        source_column="user_id",
-        target_column="id",
-        ondelete="SET NULL",
-        nullable=True,
-    )
-    user: "UserSchema" = Relationship(back_populates="runs")
-
-    stack_id: Optional[UUID] = build_foreign_key_field(
-        source=__tablename__,
-        target=StackSchema.__tablename__,
-        source_column="stack_id",
-        target_column="id",
-        ondelete="SET NULL",
-        nullable=True,
-    )
-    stack: "StackSchema" = Relationship(back_populates="runs")
-
-    pipeline_id: Optional[UUID] = build_foreign_key_field(
-        source=__tablename__,
-        target=PipelineSchema.__tablename__,
-        source_column="pipeline_id",
-        target_column="id",
-        ondelete="SET NULL",
-        nullable=True,
-    )
-    pipeline: PipelineSchema = Relationship(back_populates="runs")
-
-    orchestrator_run_id: Optional[str] = Field(nullable=True)
-
-    enable_cache: Optional[bool] = Field(nullable=True)
-    start_time: Optional[datetime] = Field(nullable=True)
-    end_time: Optional[datetime] = Field(nullable=True)
-    status: ExecutionStatus
-    pipeline_configuration: str = Field(sa_column=Column(TEXT, nullable=False))
-    num_steps: Optional[int]
-    zenml_version: str
-    git_sha: Optional[str] = Field(nullable=True)
-
-    created: datetime = Field(default_factory=datetime.now)
-    updated: datetime = Field(default_factory=datetime.now)
-
-    @classmethod
-    def from_create_model(
-        cls,
-        run: PipelineRunModel,
-        pipeline: Optional[PipelineSchema] = None,
-    ) -> "PipelineRunSchema":
-        """Create a `PipelineRunSchema` from a `PipelineRunModel`.
-
-        Args:
-            run: The `PipelineRunModel` to create the schema from.
-            pipeline: The `PipelineSchema` to link to the run.
-
-        Returns:
-            The created `PipelineRunSchema`.
-        """
-        return cls(
-            id=run.id,
-            name=run.name,
-            orchestrator_run_id=run.orchestrator_run_id,
-            stack_id=run.stack_id,
-            project_id=run.project,
-            user_id=run.user,
-            pipeline_id=run.pipeline_id,
-            enable_cache=run.enable_cache,
-            start_time=run.start_time,
-            end_time=run.end_time,
-            status=run.status,
-            pipeline_configuration=json.dumps(run.pipeline_configuration),
-            num_steps=run.num_steps,
-            git_sha=run.git_sha,
-            zenml_version=run.zenml_version,
-            pipeline=pipeline,
-        )
-
-    def from_update_model(self, model: PipelineRunModel) -> "PipelineRunSchema":
-        """Update a `PipelineRunSchema` from a `PipelineRunModel`.
-
-        Args:
-            model: The `PipelineRunModel` to update the schema from.
-
-        Returns:
-            The updated `PipelineRunSchema`.
-        """
-        self.status = model.status
-        self.end_time = model.end_time
-        self.updated = datetime.now()
-        return self
-
-    def to_model(self) -> PipelineRunModel:
-        """Convert a `PipelineRunSchema` to a `PipelineRunModel`.
-
-        Returns:
-            The created `PipelineRunModel`.
-        """
-        return PipelineRunModel(
-            id=self.id,
-            name=self.name,
-            orchestrator_run_id=self.orchestrator_run_id,
-            stack_id=self.stack_id,
-            project=self.project_id,
-            user=self.user_id,
-            pipeline_id=self.pipeline_id,
-            enable_cache=self.enable_cache,
-            start_time=self.start_time,
-            end_time=self.end_time,
-            status=self.status,
-            pipeline_configuration=json.loads(self.pipeline_configuration),
-            num_steps=self.num_steps,
-            git_sha=self.git_sha,
-            zenml_version=self.zenml_version,
-            created=self.created,
-            updated=self.updated,
-        )
-
-
-class StepRunSchema(SQLModel, table=True):
-    """SQL Model for steps of pipeline runs."""
-
-    __tablename__ = "step_run"
-
-    id: UUID = Field(primary_key=True)
-    name: str
-
-    pipeline_run_id: UUID = build_foreign_key_field(
-        source=__tablename__,
-        target=PipelineRunSchema.__tablename__,
-        source_column="pipeline_run_id",
-        target_column="id",
-        ondelete="CASCADE",
-        nullable=False,
-    )
-
-    enable_cache: Optional[bool] = Field(nullable=True)
-    code_hash: Optional[str] = Field(nullable=True)
-    cache_key: Optional[str] = Field(nullable=True)
-    start_time: Optional[datetime] = Field(nullable=True)
-    end_time: Optional[datetime] = Field(nullable=True)
-    status: ExecutionStatus
-    entrypoint_name: str
-    parameters: str = Field(sa_column=Column(TEXT, nullable=False))
-    step_configuration: str = Field(sa_column=Column(TEXT, nullable=False))
-    caching_parameters: Optional[str] = Field(
-        sa_column=Column(TEXT, nullable=True)
-    )
-    docstring: Optional[str] = Field(sa_column=Column(TEXT, nullable=True))
-    num_outputs: Optional[int]
-
-    created: datetime = Field(default_factory=datetime.now)
-    updated: datetime = Field(default_factory=datetime.now)
-
-    @classmethod
-    def from_create_model(cls, model: StepRunModel) -> "StepRunSchema":
-        """Create a `StepRunSchema` from a `StepRunModel`.
-
-        Args:
-            model: The `StepRunModel` to create the schema from.
-
-        Returns:
-            The created `StepRunSchema`.
-
-        """
-        return cls(
-            id=model.id,
-            name=model.name,
-            pipeline_run_id=model.pipeline_run_id,
-            enable_cache=model.enable_cache,
-            code_hash=model.code_hash,
-            cache_key=model.cache_key,
-            start_time=model.start_time,
-            end_time=model.end_time,
-            status=model.status,
-            entrypoint_name=model.entrypoint_name,
-            parameters=json.dumps(model.parameters),
-            step_configuration=json.dumps(model.step_configuration),
-            caching_parameters=json.dumps(model.caching_parameters),
-            docstring=model.docstring,
-            num_outputs=model.num_outputs,
-        )
-
-    def from_update_model(self, model: StepRunModel) -> "StepRunSchema":
-        """Update a `StepRunSchema` from a `StepRunModel`.
-
-        Args:
-            model: The `StepRunModel` to update the schema from.
-
-        Returns:
-            The updated `StepRunSchema`.
-        """
-        self.status = model.status
-        self.end_time = model.end_time
-        self.updated = datetime.now()
-        return self
-
-    def to_model(
-        self,
-        parent_step_ids: List[UUID],
-        input_artifacts: Dict[str, UUID],
-        output_artifacts: Dict[str, UUID],
-    ) -> StepRunModel:
-        """Convert a `StepRunSchema` to a `StepRunModel`.
-
-        Args:
-            parent_step_ids: The parent step ids to link to the step.
-            input_artifacts: The input artifacts to link to the step.
-            output_artifacts: The output artifacts to link to the step.
-=======
     def to_model(
         self,
         _block_recursion: bool = False,
@@ -369,117 +76,10 @@
         Args:
             _block_recursion: Don't recursively fill attributes
             last_x_runs: How many runs to use for the execution status
->>>>>>> b391528c
 
         Returns:
             The created PipelineModel.
         """
-<<<<<<< HEAD
-        if self.caching_parameters:
-            caching_parameters = json.loads(self.caching_parameters)
-        else:
-            caching_parameters = {}
-
-        return StepRunModel(
-            id=self.id,
-            name=self.name,
-            pipeline_run_id=self.pipeline_run_id,
-            parent_step_ids=parent_step_ids,
-            input_artifacts=input_artifacts,
-            output_artifacts=output_artifacts,
-            enable_cache=self.enable_cache,
-            code_hash=self.code_hash,
-            cache_key=self.cache_key,
-            start_time=self.start_time,
-            end_time=self.end_time,
-            status=self.status,
-            entrypoint_name=self.entrypoint_name,
-            parameters=json.loads(self.parameters),
-            step_configuration=json.loads(self.step_configuration),
-            caching_parameters=caching_parameters,
-            docstring=self.docstring,
-            num_outputs=self.num_outputs,
-            created=self.created,
-            updated=self.updated,
-        )
-
-
-class StepRunParentsSchema(SQLModel, table=True):
-    """SQL Model that defines the order of steps."""
-
-    __tablename__ = "step_run_parents"
-
-    parent_id: UUID = build_foreign_key_field(
-        source=__tablename__,
-        target=StepRunSchema.__tablename__,
-        source_column="parent_id",
-        target_column="id",
-        ondelete="CASCADE",
-        nullable=False,
-        primary_key=True,
-    )
-    child_id: UUID = build_foreign_key_field(
-        source=__tablename__,
-        target=StepRunSchema.__tablename__,
-        source_column="child_id",
-        target_column="id",
-        ondelete="CASCADE",
-        nullable=False,
-        primary_key=True,
-    )
-
-
-class ArtifactSchema(SQLModel, table=True):
-    """SQL Model for artifacts of steps."""
-
-    __tablename__ = "artifact"
-
-    id: UUID = Field(primary_key=True)
-    name: str  # Name of the output in the parent step
-
-    artifact_store_id: Optional[UUID] = build_foreign_key_field(
-        source=__tablename__,
-        target=StackComponentSchema.__tablename__,
-        source_column="artifact_store_id",
-        target_column="id",
-        ondelete="SET NULL",
-        nullable=True,
-    )
-    artifact_store: "StackComponentSchema" = Relationship(
-        back_populates="artifacts"
-    )
-
-    type: ArtifactType
-    uri: str
-    materializer: str
-    data_type: str
-
-    created: datetime = Field(default_factory=datetime.now)
-    updated: datetime = Field(default_factory=datetime.now)
-
-    @classmethod
-    def from_create_model(cls, model: ArtifactModel) -> "ArtifactSchema":
-        """Create an `ArtifactSchema` from an `ArtifactModel`.
-
-        Args:
-            model: The `ArtifactModel` to create the schema from.
-
-        Returns:
-            The created `ArtifactSchema`.
-        """
-        return cls(
-            id=model.id,
-            name=model.name,
-            artifact_store_id=model.artifact_store_id,
-            type=model.type,
-            uri=model.uri,
-            materializer=model.materializer,
-            data_type=model.data_type,
-        )
-
-    def to_model(self) -> ArtifactModel:
-        """Convert an `ArtifactSchema` to an `ArtifactModel`.
-=======
         x_runs = self.runs[:last_x_runs]
         status_last_x_runs = []
         for run in x_runs:
@@ -517,27 +117,12 @@
 
         Args:
             pipeline_update: The update model.
->>>>>>> b391528c
 
         Returns:
             The updated `PipelineSchema`.
         """
-<<<<<<< HEAD
-        return ArtifactModel(
-            id=self.id,
-            name=self.name,
-            artifact_store_id=self.artifact_store_id,
-            type=self.type,
-            uri=self.uri,
-            materializer=self.materializer,
-            data_type=self.data_type,
-            created=self.created,
-            updated=self.updated,
-        )
-=======
         if pipeline_update.name:
             self.name = pipeline_update.name
->>>>>>> b391528c
 
         if pipeline_update.docstring:
             self.docstring = pipeline_update.docstring
@@ -545,55 +130,5 @@
         if pipeline_update.spec:
             self.spec = pipeline_update.spec.json(sort_keys=True)
 
-<<<<<<< HEAD
-    __tablename__ = "step_run_input_artifact"
-
-    step_run_id: UUID = build_foreign_key_field(
-        source=__tablename__,
-        target=StepRunSchema.__tablename__,
-        source_column="step_run_id",
-        target_column="id",
-        ondelete="CASCADE",
-        nullable=False,
-        primary_key=True,
-    )
-    artifact_id: UUID = build_foreign_key_field(
-        source=__tablename__,
-        target=ArtifactSchema.__tablename__,
-        source_column="artifact_id",
-        target_column="id",
-        ondelete="CASCADE",
-        nullable=False,
-        primary_key=True,
-    )
-    name: str
-
-
-class StepRunOutputArtifactSchema(SQLModel, table=True):
-    """SQL Model that defines which artifacts are outputs of which step."""
-
-    __tablename__ = "step_run_output_artifact"
-
-    step_run_id: UUID = build_foreign_key_field(
-        source=__tablename__,
-        target=StepRunSchema.__tablename__,
-        source_column="step_run_id",
-        target_column="id",
-        ondelete="CASCADE",
-        nullable=False,
-        primary_key=True,
-    )
-    artifact_id: UUID = build_foreign_key_field(
-        source=__tablename__,
-        target=ArtifactSchema.__tablename__,
-        source_column="artifact_id",
-        target_column="id",
-        ondelete="CASCADE",
-        nullable=False,
-        primary_key=True,
-    )
-    name: str
-=======
         self.updated = datetime.now()
-        return self
->>>>>>> b391528c
+        return self