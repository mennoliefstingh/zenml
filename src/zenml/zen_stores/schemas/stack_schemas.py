#  Copyright (c) ZenML GmbH 2022. All Rights Reserved.
#
#  Licensed under the Apache License, Version 2.0 (the "License");
#  you may not use this file except in compliance with the License.
#  You may obtain a copy of the License at:
#
#       https://www.apache.org/licenses/LICENSE-2.0
#
#  Unless required by applicable law or agreed to in writing, software
#  distributed under the License is distributed on an "AS IS" BASIS,
#  WITHOUT WARRANTIES OR CONDITIONS OF ANY KIND, either express
#  or implied. See the License for the specific language governing
#  permissions and limitations under the License.
"""SQL Model Implementations for Stacks."""

from datetime import datetime
from typing import TYPE_CHECKING, List
from uuid import UUID, uuid4

from sqlmodel import Field, Relationship, SQLModel

from zenml.models import FullStackModel, BaseStackModel

if TYPE_CHECKING:
    from zenml.zen_stores.schemas.component_schemas import StackComponentSchema


class StackCompositionSchema(SQLModel, table=True):
    """SQL Model for stack definitions.

    Join table between Stacks and StackComponents.
    """

    stack_id: UUID = Field(primary_key=True, foreign_key="stackschema.id")
    component_id: UUID = Field(
        primary_key=True, foreign_key="stackcomponentschema.id"
    )


class StackSchema(SQLModel, table=True):
    """SQL Model for stacks."""

    id: UUID = Field(primary_key=True, default_factory=uuid4)
    creation_date: datetime = Field(default_factory=datetime.now)

    name: str
    is_shared: bool
    project: UUID = Field(
        foreign_key="projectschema.id",
    )
    user: UUID = Field(
        foreign_key="userschema.id",
    )

    components: List["StackComponentSchema"] = Relationship(
        back_populates="stacks", link_model=StackCompositionSchema
    )

    @classmethod
    def from_create_model(
        cls,
        user_id: UUID,
        project_id: UUID,
        defined_components: List["StackComponentSchema"],
        stack: BaseStackModel,
    ) -> "StackSchema":
        """Create an incomplete StackSchema with `id` and `created_at` missing.

        Args:
            user_id: The ID of the user creating the stack.
            project_id: The ID of the project the stack belongs to.
            defined_components: The components that are part of the stack.
            stack: The stack model to create the schema from.

        Returns:
            A StackSchema
        """
        return cls(
            name=stack.name,
            project=project_id,
            user=user_id,
            is_shared=stack.is_shared,
            components=defined_components,
        )

    def from_update_model(
        self,
        defined_components: List["StackComponentSchema"],
        stack: BaseStackModel,
    ) -> "StackSchema":
        """Update the updatable fields on an existing `StackSchema`.

        Args:
            defined_components: The components that are part of the stack.
            stack: The stack model to create the schema from.

        Returns:
            A `StackSchema`
        """
        self.name = stack.name
        self.is_shared = stack.is_shared
        self.components = defined_components
        return self

<<<<<<< HEAD
    def to_model(self) -> "FullStackModel":
        """Creates a ComponentModel from an instance of a StackSchema.
=======
    def to_model(self) -> "StackModel":
        """Creates a `ComponentModel` from an instance of a `StackSchema`.
>>>>>>> ebfc727f

        Returns:
            a `StackModel`
        """
        return FullStackModel(
            id=self.id,
            name=self.name,
            user=self.user,
            project=self.project,
            is_shared=self.is_shared,
            components={c.type: [c.id] for c in self.components},
            creation_date=self.creation_date
        )<|MERGE_RESOLUTION|>--- conflicted
+++ resolved
@@ -102,16 +102,11 @@
         self.components = defined_components
         return self
 
-<<<<<<< HEAD
     def to_model(self) -> "FullStackModel":
-        """Creates a ComponentModel from an instance of a StackSchema.
-=======
-    def to_model(self) -> "StackModel":
         """Creates a `ComponentModel` from an instance of a `StackSchema`.
->>>>>>> ebfc727f
 
         Returns:
-            a `StackModel`
+            a `FullStackModel`
         """
         return FullStackModel(
             id=self.id,
