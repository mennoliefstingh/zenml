--- conflicted
+++ resolved
@@ -525,17 +525,9 @@
             if type:
                 query = query.where(StackComponentSchema.type == type)
             if flavor_name:
-<<<<<<< HEAD
                  query = query.where(StackComponentSchema.flavor_name == flavor_name)
             if user_id:
                 query = query.where(StackComponentSchema.owner == user_id)
-=======
-                query = query.where(
-                    StackComponentSchema.flavor_name == flavor_name
-                )
-            if owner:
-                query = query.where(StackComponentSchema.owner == owner)
->>>>>>> b18fd585
             if name:
                 query = query.where(StackComponentSchema.name == name)
             if is_shared is not None:
