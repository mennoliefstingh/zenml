--- conflicted
+++ resolved
@@ -16,13 +16,9 @@
 import copy
 import hashlib
 import inspect
+import os
 from abc import abstractmethod
 from collections import defaultdict
-<<<<<<< HEAD
-import os
-from types import FunctionType
-=======
->>>>>>> 54f99323
 from typing import (
     TYPE_CHECKING,
     Any,
