--- conflicted
+++ resolved
@@ -16,12 +16,10 @@
 from secrets import token_hex
 from typing import (
     TYPE_CHECKING,
-<<<<<<< HEAD
-=======
     AbstractSet,
     Any,
->>>>>>> cb07d3aa
     ClassVar,
+    Dict,
     List,
     Optional,
     Type,
@@ -248,9 +246,9 @@
             A copy of the current instance.
         """
         return UserUpdate(
-            **self.dict(
+            **self.model_dump(
+                exclude=set(exclude),
                 exclude_unset=True,
-                exclude=exclude,
             )
         )
 
