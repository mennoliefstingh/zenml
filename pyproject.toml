[tool.poetry]
name = "zenml"
version = "0.50.0"
packages = [{ include = "zenml", from = "src" }]
description = "ZenML: Write production-ready ML code."
authors = ["ZenML GmbH <info@zenml.io>"]
readme = "README.md"
homepage = "https://zenml.io"
documentation = "https://docs.zenml.io"
repository = "https://github.com/zenml-io/zenml"
license = "Apache-2.0"
keywords = ["machine learning", "production", "pipeline", "mlops", "devops"]
classifiers = [
    "Development Status :: 4 - Beta",
    "Intended Audience :: Developers",
    "Intended Audience :: Science/Research",
    "Intended Audience :: System Administrators",
    "License :: OSI Approved :: Apache Software License",
    "Programming Language :: Python :: 3 :: Only",
    "Programming Language :: Python :: 3.8",
    "Programming Language :: Python :: 3.9",
    "Programming Language :: Python :: 3.10",
    "Programming Language :: Python :: 3.11",
    "Topic :: System :: Distributed Computing",
    "Topic :: Software Development :: Libraries :: Python Modules",
    "Typing :: Typed",
]
exclude = [
    "tests.*",
    "*.tests",
    "docs",
    "tests",
    "tests",
    "legacy",
    "*.tests.*",
    "examples",
]
include = ["src/zenml", "*.txt", "*.sh", "*.md"]

[tool.poetry.scripts]
zenml = "zenml.cli.cli:cli"

[tool.poetry.dependencies]
alembic = { version = "~1.8.1" }
bcrypt = { version = "4.0.1" }
click = "^8.0.1,<8.1.4"
click-params = "^0.3.0"
cloudpickle = ">=2.0.0,<3"
distro = "^1.6.0"
docker = "~6.1.0"
httplib2 = "<0.20,>=0.19.1"
gitpython = "^3.1.18"
pandas = ">=1.1.5"
passlib = { extras = ["bcrypt"], version = "~1.7.4" }
psutil = ">=5.0.0"
pydantic = "<1.11, >=1.9.0"
pymysql = { version = "~1.0.2" }
pyparsing = "<3,>=2.4.0"
python = ">=3.8,<3.12"
python-dateutil = "^2.8.1"
pyyaml = ">=6.0.1"
rich = { extras = ["jupyter"], version = ">=12.0.0" }
sqlalchemy_utils = "0.38.3"
sqlmodel = "0.0.12"

# Optional dependencies for the ZenServer
fastapi = { version = ">=0.75,<0.100", optional = true }
uvicorn = { extras = ["standard"], version = ">=0.17.5", optional = true }
python-multipart = { version = "~0.0.5", optional = true }
pyjwt = { extras = ["crypto"], version = "2.7.*", optional = true }
<<<<<<< HEAD
orjson = { version = "~3.8.3", optional = true}
Jinja2 = { version = "*", optional = true}
ipinfo = { version = ">=4.4.3", optional = true}
=======
fastapi-utils = { version = "~0.2.1", optional = true }
orjson = { version = "~3.8.3", optional = true }
Jinja2 = { version = "*", optional = true }
ipinfo = { version = ">=4.4.3", optional = true }
>>>>>>> 6530bb21

# Optional dependencies for project templates
copier = { version = ">=8.1.0", optional = true }
jinja2-time = { version = "^0.2.0", optional = true }
ruff = { version = "^0.1.6", optional = true }

# Optional terraform dependency for stack recipes and ZenServer deployments
python-terraform = { version = "^0.10.1", optional = true }

# Optional dependencies for the AWS secrets store
boto3 = { version = ">=1.16.0,<=1.24.59", optional = true }

# Optional dependencies for the GCP secrets store
google-cloud-secret-manager = { version = ">=2.12.5", optional = true }

# Optional dependencies for the Azure Key Vault secrets store
azure-identity = { version = ">=1.4.0", optional = true }
azure-keyvault-secrets = { version = ">=4.0.0", optional = true }

# Optional dependencies for the HashiCorp Vault secrets store
hvac = { version = ">=0.11.2", optional = true }

# Optional dependencies for the AWS connector
aws-profile-manager = { version = ">=0.5.0", optional = true }

# Optional dependencies for the Kubernetes connector
kubernetes = { version = ">=18.20.0", optional = true }

# Optional dependencies for the GCP connector
google-cloud-container = { version = ">=2.21.0", optional = true }
google-cloud-storage = { version = ">=2.9.0", optional = true }

# Optional dependencies for the Azure connector
azure-mgmt-containerservice = { version = ">=20.0.0", optional = true }
azure-mgmt-containerregistry = { version = ">=10.0.0", optional = true }
azure-mgmt-storage = { version = ">=20.0.0", optional = true }
azure-storage-blob = { version = ">=12.0.0", optional = true }
azure-mgmt-resource = { version = ">=21.0.0", optional = true }

# Optional dependencies for the S3 artifact store
s3fs = { version = "2022.11.0", optional = true }

# Optional dependencies for the GCS artifact store
gcsfs = { version = "2022.11.0", optional = true }

# Optional dependencies for the Azure artifact store
adlfs = { version = ">=2021.10.0", optional = true }

# Optional development dependencies
bandit = { version = "^1.7.5", optional = true }
coverage = { extras = ["toml"], version = "^5.5", optional = true }
mypy = { version = "1.7.1", optional = true }
pre-commit = { version = "^2.14.0", optional = true }
pyment = { version = "^0.3.3", optional = true }
tox = { version = "^3.24.3", optional = true }
hypothesis = { version = "^6.43.1", optional = true }
typing-extensions = { version = ">=3.7.4", optional = true }
darglint = { version = "^1.8.1", optional = true }

# pytest
pytest = { version = "^7.4.0", optional = true }
pytest-randomly = { version = "^3.10.1", optional = true }
pytest-mock = { version = "^3.6.1", optional = true }
pytest-clarity = { version = "^1.0.1", optional = true }
# mkdocs including plugins
mkdocs = { version = "^1.2.3", optional = true }
mkdocs-material = { version = "^8.1.7", optional = true }
mkdocs-awesome-pages-plugin = { version = "^2.6.1", optional = true }
mkdocstrings = { version = "^0.17.0", optional = true }
mike = { version = "^1.1.2", optional = true }
# mypy type stubs
types-certifi = { version = "^2021.10.8.0", optional = true }
types-croniter = { version = "^1.0.2", optional = true }
types-futures = { version = "^3.3.1", optional = true }
types-Markdown = { version = "^3.3.6", optional = true }
types-Pillow = { version = "^9.2.1", optional = true }
types-protobuf = { version = "^3.18.0", optional = true }
types-PyMySQL = { version = "^1.0.4", optional = true }
types-python-dateutil = { version = "^2.8.2", optional = true }
types-python-slugify = { version = "^5.0.2", optional = true }
types-PyYAML = { version = "^6.0.0", optional = true }
types-redis = { version = "^4.1.19", optional = true }
types-requests = { version = "^2.27.11", optional = true }
types-setuptools = { version = "^57.4.2", optional = true }
types-six = { version = "^1.16.2", optional = true }
types-termcolor = { version = "^1.1.2", optional = true }
types-psutil = { version = "^5.8.13", optional = true }
types-passlib = { version = "^1.7.7", optional = true }

# mlstacks dependencies
mlstacks = { version = "0.7.11", optional = true }

[tool.poetry.extras]
server = [
    "fastapi",
    "uvicorn",
    "python-multipart",
    "pyjwt",
    "fastapi-utils",
    "orjson",
    "Jinja2",
    "ipinfo",
]
templates = ["copier", "jinja2-time", "ruff"]
terraform = ["python-terraform"]
secrets-aws = ["boto3"]
secrets-gcp = ["google-cloud-secret-manager"]
secrets-azure = ["azure-identity", "azure-keyvault-secrets"]
secrets-hashicorp = ["hvac"]
s3fs = ["s3fs"]
gcsfs = ["gcsfs"]
adlfs = ["adlfs"]
connectors-kubernetes = ["kubernetes"]
connectors-aws = ["boto3", "kubernetes", "aws-profile-manager"]
connectors-gcp = [
    "google-cloud-container",
    "google-cloud-storage",
    "kubernetes",
]
connectors-azure = [
    "azure-identity",
    "azure-mgmt-containerservice",
    "azure-mgmt-containerregistry",
    "azure-mgmt-storage",
    "azure-storage-blob",
    "kubernetes",
]
dev = [
    "bandit",
    "ruff",
    "coverage",
    "pytest",
    "mypy",
    "pre-commit",
    "pyment",
    "tox",
    "hypothesis",
    "typing-extensions",
    "darglint",
    "pytest-randomly",
    "pytest-mock",
    "pytest-clarity",
    "mkdocs",
    "mkdocs-material",
    "mkdocs-awesome-pages-plugin",
    "mkdocstrings",
    "mike",
    "types-certifi",
    "types-croniter",
    "types-futures",
    "types-Markdown",
    "types-Pillow",
    "types-protobuf",
    "types-PyMySQL",
    "types-python-dateutil",
    "types-python-slugify",
    "types-PyYAML",
    "types-redis",
    "types-requests",
    "types-setuptools",
    "types-six",
    "types-termcolor",
    "types-psutil",
    "types-passlib",
]
mlstacks = ["mlstacks"]

[build-system]
requires = ["poetry-core"]
build-backend = "poetry.core.masonry.api"

[tool.poetry-version-plugin]
source = "init"

[tool.pytest.ini_options]
filterwarnings = ["ignore::DeprecationWarning"]
log_cli = true
log_cli_level = "INFO"
testpaths = "tests"
xfail_strict = true
norecursedirs = [
    "tests/integration/examples/*", # ignore example folders
]

[tool.coverage.run]
parallel = true
source = ["src/zenml"]

[tool.coverage.report]
exclude_lines = [
    "pragma: no cover",
    'if __name__ == "__main__":',
    "if TYPE_CHECKING:",
]

[tool.ruff]
line-length = 79
# Exclude a variety of commonly ignored directories.
exclude = [
    ".bzr",
    ".direnv",
    ".eggs",
    ".git",
    ".hg",
    ".mypy_cache",
    ".nox",
    ".pants.d",
    ".ruff_cache",
    ".svn",
    ".tox",
    ".venv",
    "__pypackages__",
    "_build",
    "buck-out",
    "build",
    "dist",
    "node_modules",
    "venv",
    '__init__.py',
    'src/zenml/cli/version.py',
]
per-file-ignores = {}
select = ["D", "E", "F", "I", "I001", "Q"]
ignore = [
    "E501",
    "F401",
    "F403",
    "D301",
    "D401",
    "D403",
    "D407",
    "D213",
    "D203",
    "S101",
    "S104",
    "S105",
    "S106",
    "S107",
]
src = ["src", "test"]
# use Python 3.8 as the minimum version for autofixing
target-version = "py38"
ignore-init-module-imports = true
# Disable autofix for unused imports (`F401`).
unfixable = ["F401"]

[tool.ruff.format]
exclude = [
    "*.git",
    "*.hg",
    ".mypy_cache",
    ".tox",
    ".venv",
    "_build",
    "buck-out",
    "build]",
]


[tool.ruff.flake8-import-conventions.aliases]
altair = "alt"
"matplotlib.pyplot" = "plt"
numpy = "np"
pandas = "pd"
seaborn = "sns"

[tool.ruff.mccabe]
max-complexity = 18

[tool.ruff.pydocstyle]
# Use Google-style docstrings.
convention = "google"

[tool.mypy]

plugins = ["pydantic.mypy"]

strict = true
namespace_packages = true
show_error_codes = true

# temporary fix for python 3.8 https://github.com/apache/airflow/discussions/19006
# remove once the issue is solved in airflow
exclude = "airflow/"

[[tool.mypy.overrides]]
module = ["airflow.*"]
follow_imports = "skip"

# end of fix

# import all google, transformers and datasets files as `Any`
[[tool.mypy.overrides]]
module = [
    "google.*",
    "transformers.*", # https://github.com/huggingface/transformers/issues/13390
    "datasets.*",
    "IPython.core.*",
]
follow_imports = "skip"

[[tool.mypy.overrides]]
module = [
    "tensorflow.*",
    "apache_beam.*",
    "pandas.*",
    "distro.*",
    "analytics.*",
    "absl.*",
    "gcsfs.*",
    "s3fs.*",
    "adlfs.*",
    "fsspec.*",
    "torch.*",
    "pytorch_lightning.*",
    "sklearn.*",
    "numpy.*",
    "facets_overview.*",
    "IPython.core.*",
    "IPython.display.*",
    "plotly.*",
    "graphviz.*",
    "dash.*",
    "dash_bootstrap_components.*",
    "dash_cytoscape",
    "dash.dependencies",
    "docker.*",
    "flask.*",
    "kfp.*",
    "kubernetes.*",
    "kserve.*",
    "urllib3.*",
    "kfp_server_api.*",
    "sagemaker.*",
    "azureml.*",
    "google.*",
    "neuralprophet.*",
    "lightgbm.*",
    "scipy.*",
    "deepchecks.*",
    "boto3.*",
    "botocore.*",
    "jupyter_dash.*",
    "slack_sdk.*",
    "azure-keyvault-keys.*",
    "azure-mgmt-resource.*",
    "azure.mgmt.resource.*",
    "model_archiver.*",
    "kfp_tekton.*",
    "mlflow.*",
    "python_terraform.*",
    "bentoml.*",
    "multipart.*",
    "jose.*",
    "sqlalchemy_utils.*",
    "sky.*",
    "copier.*",
    "datasets.*",
    "pyngrok.*",
    "cloudpickle.*",
    "mlstacks.*",
    "matplotlib.*",
    "IPython.*",
]
ignore_missing_imports = true<|MERGE_RESOLUTION|>--- conflicted
+++ resolved
@@ -68,16 +68,9 @@
 uvicorn = { extras = ["standard"], version = ">=0.17.5", optional = true }
 python-multipart = { version = "~0.0.5", optional = true }
 pyjwt = { extras = ["crypto"], version = "2.7.*", optional = true }
-<<<<<<< HEAD
 orjson = { version = "~3.8.3", optional = true}
 Jinja2 = { version = "*", optional = true}
 ipinfo = { version = ">=4.4.3", optional = true}
-=======
-fastapi-utils = { version = "~0.2.1", optional = true }
-orjson = { version = "~3.8.3", optional = true }
-Jinja2 = { version = "*", optional = true }
-ipinfo = { version = ">=4.4.3", optional = true }
->>>>>>> 6530bb21
 
 # Optional dependencies for project templates
 copier = { version = ">=8.1.0", optional = true }
@@ -176,7 +169,6 @@
     "uvicorn",
     "python-multipart",
     "pyjwt",
-    "fastapi-utils",
     "orjson",
     "Jinja2",
     "ipinfo",
